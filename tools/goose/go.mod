--- conflicted
+++ resolved
@@ -62,11 +62,7 @@
 	go.uber.org/mock v0.5.0 // indirect
 	go.uber.org/multierr v1.11.0 // indirect
 	golang.org/x/crypto v0.31.0 // indirect
-<<<<<<< HEAD
-	golang.org/x/exp v0.0.0-20241217172543-b2144cdd0a67 // indirect
-=======
 	golang.org/x/exp v0.0.0-20240909161429-701f63a606c0 // indirect
->>>>>>> a09c16dd
 	golang.org/x/net v0.33.0 // indirect
 	golang.org/x/sync v0.10.0 // indirect
 	golang.org/x/sys v0.28.0 // indirect
